--- conflicted
+++ resolved
@@ -1,4 +1,5 @@
 [tool.poetry]
+name = "pyfusion37"
 name = "pyfusion37"
 version = "0.0.1"
 description = "JPMC Fusion Developer Tools"
@@ -19,9 +20,14 @@
     { include = "fusion", from = "src" },
     { include = "py_tests", format = "sdist" },
 ]
+packages = [
+    { include = "fusion", from = "src" },
+    { include = "py_tests", format = "sdist" },
+]
 
 [tool.poetry.dependencies]
 python = ">=3.7.1,<3.8"
+requests = "<=2.24.0"
 requests = "<=2.24.0"
 pandas = "<=0.24.2"
 joblib = "<=1.2.0"
@@ -29,6 +35,11 @@
 fsspec = "<2023.1.0"
 aiohttp = "<=3.7.4"
 certifi = "<=2018.11.8"
+tqdm = "<=4.48.0"
+cryptography = "<=3.1.0"
+pyjwt = "<=1.5.3"
+urllib3 = "1.26.6"
+pytz = "*"  # Required by pandas
 tqdm = "<=4.48.0"
 cryptography = "<=3.1.0"
 pyjwt = "<=1.5.3"
@@ -49,11 +60,8 @@
 requests-mock = "<=1.5.2"
 pytest-mock = "3.6.1"
 asynctest = "^0.13.0"
-<<<<<<< HEAD
 typing-extensions = "^3.10"
 mock = "^5.1.0"
-=======
->>>>>>> 30b29b46
 
 [tool.ruff]
 line-length = 120
@@ -84,6 +92,8 @@
     "N803",    # Allow mixedCase variables for request body construction
     "UP006",
     "UP007",
+    "UP006",
+    "UP007",
 ]
 
 [tool.ruff.lint.isort]
@@ -112,11 +122,7 @@
 parallel = true
 
 [tool.coverage.report]
-<<<<<<< HEAD
 fail_under = 70
-=======
-fail_under = 69
->>>>>>> 30b29b46
 omit = [
     "py_src/fusion/_legacy/authentication.py",
     "py_src/fusion/_legacy/__init__.py"
